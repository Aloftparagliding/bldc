--- conflicted
+++ resolved
@@ -1759,36 +1759,6 @@
 	const float rpm_now = mc_interface_get_rpm();
 
 	UTILS_LP_FAST(m_temp_fet, NTC_TEMP(ADC_IND_TEMP_MOS), 0.1);
-<<<<<<< HEAD
-	switch(conf->m_motor_temp_sens_type) {
-	case TEMP_SENSOR_NTC_10K_25C:
-		UTILS_LP_FAST(m_temp_motor, NTC_TEMP_MOTOR(conf->m_ntc_motor_beta), 0.1);
-		break;
-	case TEMP_SENSOR_PTC_1K_100C:
-		{
-			float temp = PTC_TEMP_MOTOR(1010.0, conf->m_ptc_motor_coeff, 25);
-
-                	if (UTILS_IS_NAN(temp) || UTILS_IS_INF(temp) || temp > 600.0) {
-                        	temp = 180.0;
-                	}
-
-                	UTILS_LP_FAST(m_temp_motor, temp, 0.1);
-		}
-		break;
-	case TEMP_SENSOR_KTY83_122:
-		{
-			// KTY83_122 datasheet used to approximate
-			// polynom constants: https://docs.google.com/spreadsheets/d/1iJA66biczfaXRNClSsrVF9RJuSAKoDG-bnRZFMOcuwU/edit?usp=sharing
-			// Thanks to: https://vasilisks.wordpress.com/2017/12/14/getting-temperature-from-ntc-kty83-kty84-on-mcu/#more-645
-			// Optimized integer calculations without FPU
-			int32_t raw = ADC_Value[ADC_IND_TEMP_MOTOR];
-			int32_t pow2 = raw*raw;
-			int32_t temp = (((int32_t) (((((int64_t) pow2 * raw) >> 16) * 673718099) >> 16) + (int32_t) (((int64_t) pow2 * -22219886) >> 16) + (raw *444597) + -111101966) >> 16);
-
-			UTILS_LP_FAST(m_temp_motor, (float)temp / (float)10, 0.1);
-		}
-		break;
-=======
 	float temp_motor = 0.0;
 
 	switch(conf->m_motor_temp_sens_type) {
@@ -1809,7 +1779,6 @@
 		float pow2 = res * res;
 		temp_motor = 0.0000000102114874947423 * pow2 * res - 0.000069967997703501 * pow2 +
 				0.243402040973194 * res - 160.145048329356;
->>>>>>> fa6f6397
 	}
 	break;
 	}
