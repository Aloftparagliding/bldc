/*
	Copyright 2017 - 2021 Benjamin Vedder	benjamin@vedder.se

	This file is part of the VESC firmware.

	The VESC firmware is free software: you can redistribute it and/or modify
    it under the terms of the GNU General Public License as published by
    the Free Software Foundation, either version 3 of the License, or
    (at your option) any later version.

    The VESC firmware is distributed in the hope that it will be useful,
    but WITHOUT ANY WARRANTY; without even the implied warranty of
    MERCHANTABILITY or FITNESS FOR A PARTICULAR PURPOSE.  See the
    GNU General Public License for more details.

    You should have received a copy of the GNU General Public License
    along with this program.  If not, see <http://www.gnu.org/licenses/>.
    */

#ifndef CONF_GENERAL_H_
#define CONF_GENERAL_H_

// Firmware version
#define FW_VERSION_MAJOR			5
#define FW_VERSION_MINOR			02
// Set to 0 for building a release and iterate during beta test builds
<<<<<<< HEAD
#define FW_TEST_VERSION_NUMBER		18
=======
#define FW_TEST_VERSION_NUMBER		0
>>>>>>> 3a071cee

#include "datatypes.h"

// Settings and parameters to override
//#define VIN_R1						33000.0
//#define VIN_R1						39200.0
//#define VIN_R2						2200.0
//#define CURRENT_AMP_GAIN			10.0
//#define CURRENT_SHUNT_RES			0.005
//#define WS2811_ENABLE				1
//#define WS2811_TEST					1
//#define CURR1_DOUBLE_SAMPLE			0
//#define CURR2_DOUBLE_SAMPLE			0
//#define AS5047_USE_HW_SPI_PINS		1

// Disable hardware limits on configuration parameters
//#define DISABLE_HW_LIMITS

/*
 * Select only one hardware version, if it is not passed
 * as an argument.
 */
#if !defined(HW_SOURCE) && !defined(HW_HEADER)
//#define HW_SOURCE "hw_40.c"
//#define HW_HEADER "hw_40.h"

//#define HW_SOURCE "hw_45.c"
//#define HW_HEADER "hw_45.h"

//#define HW_SOURCE "hw_46.c" // Also for 4.7
//#define HW_HEADER "hw_46.h" // Also for 4.7

//#define HW_SOURCE "hw_48.c"
//#define HW_HEADER "hw_48.h"

//#define HW_SOURCE "hw_49.c"
//#define HW_HEADER "hw_49.h"

//#define HW_SOURCE "hw_410.c" // Also for 4.11 and 4.12
//#define HW_HEADER "hw_410.h" // Also for 4.11 and 4.12

// Benjamins first HW60 PCB with PB5 and PB6 swapped
//#define HW60_VEDDER_FIRST_PCB

// Mark3 version of HW60 with power switch and separate NRF UART.
//#define HW60_IS_MK3
//#define HW60_IS_MK4
//#define HW60_IS_MK5

//#define HW_SOURCE "hw_60.c"
//#define HW_HEADER "hw_60.h"

//#define HW_SOURCE "hw_r2.c"
//#define HW_HEADER "hw_r2.h"

//#define HW_SOURCE "hw_victor_r1a.c"
//#define HW_HEADER "hw_victor_r1a.h"

//#define HW_SOURCE "hw_das_rs.c"
//#define HW_HEADER "hw_das_rs.h"

//#define HW_SOURCE "hw_axiom.c"
//#define HW_HEADER "hw_axiom.h"

//#define HW_SOURCE "hw_luna_bbshd.c"
//#define HW_HEADER "hw_luna_bbshd.h"

//#define HW_SOURCE "hw_rh.c"
//#define HW_HEADER "hw_rh.h"

//#define HW_SOURCE "hw_tp.c"
//#define HW_HEADER "hw_tp.h"

// Benjamins first HW75_300 PCB with different LED pins and motor temp error
//#define HW75_300_VEDDER_FIRST_PCB

// Second revision with separate UART for NRF51
//#define HW75_300_REV_2
#define HW75_300_REV_3

//#define HW_SOURCE "hw_75_300.c"
//#define HW_HEADER "hw_75_300.h"

//#define HW_SOURCE "hw_mini4.c"
//#define HW_HEADER "hw_mini4.h"

//#define HW_SOURCE "hw_das_mini.c"
//#define HW_HEADER "hw_das_mini.h"

//#define HW_SOURCE "hw_uavc_qcube.c"
//#define HW_HEADER "hw_uavc_qcube.h"

//#define HW_SOURCE "hw_uavc_omega.c"
//#define HW_HEADER "hw_uavc_omega.h"

//#define HW_SOURCE "hw_binar_v1.c"
//#define HW_HEADER "hw_binar_v1.h"

//#define HW_SOURCE "hw_hd60.c"
//#define HW_HEADER "hw_hd60.h"

//#define HW_SOURCE "hw_hd75.c"
//#define HW_HEADER "hw_hd75.h"

//#define HW_SOURCE "hw_a200s_v2.c"
//#define HW_HEADER "hw_a200s_v2.h"

//#define HW_SOURCE "hw_rd2.c"
//#define HW_HEADER "hw_rd2.h"

//#define HW_SOURCE "hw_100_250.c"
//#define HW_HEADER "hw_100_250.h"

//#define HW_SOURCE "hw_unity.c"
//#define HW_HEADER "hw_unity.h"

//#define HW_SOURCE "hw_uxv_sr.c"
//#define HW_HEADER "hw_uxv_sr.h"

//#define HW_DUAL_CONFIG_PARALLEL
//#define HW_SOURCE "hw_stormcore_100d.c"
//#define HW_HEADER "hw_stormcore_100d.h"

<<<<<<< HEAD
#define HW_VER_IS_60D_PLUS
#define HW_SOURCE "hw_stormcore_60d.c"
#define HW_HEADER "hw_stormcore_60d.h"
=======
//#define HW_VER_IS_60D_PLUS
//#define HW_SOURCE "hw_stormcore_60d.c"
//#define HW_HEADER "hw_stormcore_60d.h"
>>>>>>> 3a071cee

//#define HW_SOURCE "hw_stormcore_100s.c"
//#define HW_HEADER "hw_stormcore_100s.h"

//#define HW_SOURCE "hw_Cheap_FOCer_2.c"
//#define HW_HEADER "hw_Cheap_FOCer_2.h"

//#define HW_SOURCE "hw_140_300.c"
//#define HW_HEADER "hw_140_300.h"

//#define HW_SOURCE "hw_es19.c"
//#define HW_HEADER "hw_es19.h"

//#define HW_SOURCE "hw_Little_FOCer.c"
//#define HW_HEADER "hw_Little_FOCer.h"
#endif

#ifndef HW_SOURCE
#error "No hardware source file set"
#endif

#ifndef HW_HEADER
#error "No hardware header file set"
#endif

#ifdef USER_MC_CONF
#include USER_MC_CONF
#endif

#ifdef USER_APP_CONF
#include USER_APP_CONF
#endif

/*
 * Select default user motor configuration
 */
//#include			"mcconf_sten.h"
//#include			"mcconf_sp_540kv.h"
//#include			"mcconf_castle_2028.h"
//#include			"mcconf_ellwee.h"
//#include			"conf_test.h"

/*
 * Select default user app configuration
 */
//#include			"appconf_example_ppm.h"
//#include			"appconf_custom.h"
//#include			"appconf_ellwee.h"

/*
 * Set APP_CUSTOM_TO_USE to the name of the main C file of the custom application.
 */
//#define APP_CUSTOM_TO_USE			"app_custom_template.c"
//#define APP_CUSTOM_TO_USE			"app_motor_heater.c"
//#include "app_erockit_conf_v2.h"
//#include "finn/app_finn_az_conf.h"
//#include "vccu/app_vccu_conf.h"

// CAN-plotter
//#define APP_CUSTOM_TO_USE			"app_plot_can.c"
//#define APPCONF_APP_TO_USE			APP_CUSTOM
//#define APPCONF_CAN_BAUD_RATE		CAN_BAUD_75K

#include "hw.h"
#include "mcconf_default.h"
#include "appconf_default.h"

/*
 * Enable blackmagic probe output on SWD port
 */
#ifndef HAS_BLACKMAGIC
#define HAS_BLACKMAGIC				1
#endif

/*
 * Enable CAN-bus
 */
#ifndef CAN_ENABLE
#define CAN_ENABLE					1
#endif

#ifdef HW_HAS_NO_CAN
#undef CAN_ENABLE
#define CAN_ENABLE 					0
#endif

/*
 * Settings for the external LEDs (hardcoded for now)
 */
#define LED_EXT_BATT_LOW			28.0
#define LED_EXT_BATT_HIGH			33.0

/*
 * Output WS2811 signal on the HALL1 pin. Notice that hall sensors can't be used
 * at the same time.
 */
#ifndef WS2811_ENABLE
#define WS2811_ENABLE				0
#endif
#define WS2811_CLK_HZ				800000
#define WS2811_LED_NUM				28
#define WS2811_USE_CH2				1		// 0: CH1 (PB6) 1: CH2 (PB7)
#ifndef WS2811_TEST
#define WS2811_TEST					0		// Show a test pattern
#endif

/*
 * Servo output driver
 */
#ifndef SERVO_OUT_ENABLE
#define SERVO_OUT_ENABLE			0		// Enable servo output
#endif
#define SERVO_OUT_PULSE_MIN_US		1000	// Minimum pulse length in microseconds
#define SERVO_OUT_PULSE_MAX_US		2000	// Maximum pulse length in microseconds
#define SERVO_OUT_RATE_HZ			50		// Update rate in Hz

// Correction factor for computations that depend on the old resistor division factor
#define VDIV_CORR					((VIN_R2 / (VIN_R2 + VIN_R1)) / (2.2 / (2.2 + 33.0)))

// Current ADC to amperes factor
#define FAC_CURRENT					((V_REG / 4095.0) / (CURRENT_SHUNT_RES * CURRENT_AMP_GAIN))

#define VOLTAGE_TO_ADC_FACTOR	( VIN_R2 / (VIN_R2 + VIN_R1) ) * ( 4096.0 / V_REG )

// Actual voltage on 3.3V net based on internal reference
//#define V_REG						(1.21 / ((float)ADC_Value[ADC_IND_VREFINT] / 4095.0))
//#define V_REG						3.3

// Use the pins for the hardware SPI port instead of the hall/encoder pins for the AS5047
#ifndef AS5047_USE_HW_SPI_PINS
#define AS5047_USE_HW_SPI_PINS		0
#endif
#ifndef AD2S1205_USE_HW_SPI_PINS
#define AD2S1205_USE_HW_SPI_PINS	0
#endif
#ifndef MT6816_USE_HW_SPI_PINS
#define MT6816_USE_HW_SPI_PINS		0
#endif

/*
 * MCU
 */
#define SYSTEM_CORE_CLOCK			168000000
#define STM32_UUID					((uint32_t*)0x1FFF7A10)
#define STM32_UUID_8				((uint8_t*)0x1FFF7A10)

/*
 *	Run the BLDC speed controller in current mode instead of duty cycle mode. This will
 *	make it behave like the FOC speed controller. The duty cycle mode has the advantage
 *	that it does not require the extra current controller since bldc inherently runs
 *	with duty cycle control. The current controller also outputs a duty cycle in the
 *	end, and then the speed controller might as well do the same without the current
 *	controller dynamics in between. FOC on the other hand is inherently based on current
 *	control.
 */
#define BLDC_SPEED_CONTROL_CURRENT	1

/*
 *	Run the FOC loop once every N ADC ISR requests. This way the pwm frequency is
 *	detached from the FOC calculation, which because it takes ~25usec it can't work
 *	at >40khz. To set a 100kHz pwm FOC_CONTROL_LOOP_FREQ_DIVIDER can be set at 3
 *	so it skips 2 ISR calls and execute the control loop in the 3rd call.
 */
#ifndef FOC_CONTROL_LOOP_FREQ_DIVIDER
#define FOC_CONTROL_LOOP_FREQ_DIVIDER	1
#endif

// Global configuration variables
extern bool conf_general_permanent_nrf_found;

// Functions
void conf_general_init(void);
bool conf_general_read_eeprom_var_hw(eeprom_var *v, int address);
bool conf_general_read_eeprom_var_custom(eeprom_var *v, int address);
bool conf_general_store_eeprom_var_hw(eeprom_var *v, int address);
bool conf_general_store_eeprom_var_custom(eeprom_var *v, int address);
void conf_general_read_app_configuration(app_configuration *conf);
bool conf_general_store_app_configuration(app_configuration *conf);
void conf_general_read_mc_configuration(mc_configuration *conf, bool is_motor_2);
bool conf_general_store_mc_configuration(mc_configuration *conf, bool is_motor_2);
bool conf_general_detect_motor_param(float current, float min_rpm, float low_duty,
		float *int_limit, float *bemf_coupling_k, int8_t *hall_table, int *hall_res);
bool conf_general_measure_flux_linkage(float current, float duty,
		float min_erpm, float res, float *linkage);
uint8_t conf_general_calculate_deadtime(float deadtime_ns, float core_clock_freq);
bool conf_general_measure_flux_linkage_openloop(float current, float duty,
		float erpm_per_sec, float res, float ind, float *linkage,
		float *linkage_undriven, float *undriven_samples);
int conf_general_autodetect_apply_sensors_foc(float current,
		bool store_mcconf_on_success, bool send_mcconf_on_success);
void conf_general_calc_apply_foc_cc_kp_ki_gain(mc_configuration *mcconf, float tc);
int conf_general_detect_apply_all_foc(float max_power_loss,
		bool store_mcconf_on_success, bool send_mcconf_on_success);
int conf_general_detect_apply_all_foc_can(bool detect_can, float max_power_loss,
		float min_current_in, float max_current_in, float openloop_rpm, float sl_erpm);

#endif /* CONF_GENERAL_H_ */<|MERGE_RESOLUTION|>--- conflicted
+++ resolved
@@ -24,11 +24,7 @@
 #define FW_VERSION_MAJOR			5
 #define FW_VERSION_MINOR			02
 // Set to 0 for building a release and iterate during beta test builds
-<<<<<<< HEAD
-#define FW_TEST_VERSION_NUMBER		18
-=======
-#define FW_TEST_VERSION_NUMBER		0
->>>>>>> 3a071cee
+#define FW_TEST_VERSION_NUMBER		1
 
 #include "datatypes.h"
 
@@ -152,15 +148,10 @@
 //#define HW_SOURCE "hw_stormcore_100d.c"
 //#define HW_HEADER "hw_stormcore_100d.h"
 
-<<<<<<< HEAD
-#define HW_VER_IS_60D_PLUS
-#define HW_SOURCE "hw_stormcore_60d.c"
-#define HW_HEADER "hw_stormcore_60d.h"
-=======
 //#define HW_VER_IS_60D_PLUS
 //#define HW_SOURCE "hw_stormcore_60d.c"
 //#define HW_HEADER "hw_stormcore_60d.h"
->>>>>>> 3a071cee
+
 
 //#define HW_SOURCE "hw_stormcore_100s.c"
 //#define HW_HEADER "hw_stormcore_100s.h"
