--- conflicted
+++ resolved
@@ -8,13 +8,8 @@
 #include <stdbool.h>
 
 // Constants
-<<<<<<< HEAD
-#define MCCONF_SIGNATURE		3834679942
-#define APPCONF_SIGNATURE		783041200
-=======
 #define MCCONF_SIGNATURE		657785302
 #define APPCONF_SIGNATURE		511269002
->>>>>>> fa6f6397
 
 // Functions
 int32_t confgenerator_serialize_mcconf(uint8_t *buffer, const mc_configuration *conf);
