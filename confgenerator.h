// This file is autogenerated by VESC Tool

#ifndef CONFGENERATOR_H_
#define CONFGENERATOR_H_

#include "datatypes.h"
#include <stdint.h>
#include <stdbool.h>

// Constants
#define MCCONF_SIGNATURE		2968051610
<<<<<<< HEAD
#define APPCONF_SIGNATURE		3967275944
=======
#define APPCONF_SIGNATURE		4245096041
>>>>>>> 97dadea9

// Functions
int32_t confgenerator_serialize_mcconf(uint8_t *buffer, const mc_configuration *conf);
int32_t confgenerator_serialize_appconf(uint8_t *buffer, const app_configuration *conf);

bool confgenerator_deserialize_mcconf(const uint8_t *buffer, mc_configuration *conf);
bool confgenerator_deserialize_appconf(const uint8_t *buffer, app_configuration *conf);

void confgenerator_set_defaults_mcconf(mc_configuration *conf);
void confgenerator_set_defaults_appconf(app_configuration *conf);

// CONFGENERATOR_H_
#endif<|MERGE_RESOLUTION|>--- conflicted
+++ resolved
@@ -9,11 +9,7 @@
 
 // Constants
 #define MCCONF_SIGNATURE		2968051610
-<<<<<<< HEAD
-#define APPCONF_SIGNATURE		3967275944
-=======
-#define APPCONF_SIGNATURE		4245096041
->>>>>>> 97dadea9
+#define APPCONF_SIGNATURE		172673122
 
 // Functions
 int32_t confgenerator_serialize_mcconf(uint8_t *buffer, const mc_configuration *conf);
