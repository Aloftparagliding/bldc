// This file is autogenerated by VESC Tool

#ifndef CONFGENERATOR_H_
#define CONFGENERATOR_H_

#include "datatypes.h"
#include <stdint.h>
#include <stdbool.h>

// Constants
#define MCCONF_SIGNATURE		503309878
<<<<<<< HEAD
#define APPCONF_SIGNATURE		4068834242
=======
#define APPCONF_SIGNATURE		2074596585
>>>>>>> e694aeca

// Functions
int32_t confgenerator_serialize_mcconf(uint8_t *buffer, const mc_configuration *conf);
int32_t confgenerator_serialize_appconf(uint8_t *buffer, const app_configuration *conf);

bool confgenerator_deserialize_mcconf(const uint8_t *buffer, mc_configuration *conf);
bool confgenerator_deserialize_appconf(const uint8_t *buffer, app_configuration *conf);

void confgenerator_set_defaults_mcconf(mc_configuration *conf);
void confgenerator_set_defaults_appconf(app_configuration *conf);

// CONFGENERATOR_H_
#endif<|MERGE_RESOLUTION|>--- conflicted
+++ resolved
@@ -9,11 +9,7 @@
 
 // Constants
 #define MCCONF_SIGNATURE		503309878
-<<<<<<< HEAD
-#define APPCONF_SIGNATURE		4068834242
-=======
 #define APPCONF_SIGNATURE		2074596585
->>>>>>> e694aeca
 
 // Functions
 int32_t confgenerator_serialize_mcconf(uint8_t *buffer, const mc_configuration *conf);
